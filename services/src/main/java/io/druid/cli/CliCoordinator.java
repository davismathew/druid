/*
 * Druid - a distributed column store.
 * Copyright (C) 2012, 2013  Metamarkets Group Inc.
 *
 * This program is free software; you can redistribute it and/or
 * modify it under the terms of the GNU General Public License
 * as published by the Free Software Foundation; either version 2
 * of the License, or (at your option) any later version.
 *
 * This program is distributed in the hope that it will be useful,
 * but WITHOUT ANY WARRANTY; without even the implied warranty of
 * MERCHANTABILITY or FITNESS FOR A PARTICULAR PURPOSE.  See the
 * GNU General Public License for more details.
 *
 * You should have received a copy of the GNU General Public License
 * along with this program; if not, write to the Free Software
 * Foundation, Inc., 51 Franklin Street, Fifth Floor, Boston, MA  02110-1301, USA.
 */

package io.druid.cli;

import com.fasterxml.jackson.databind.ObjectMapper;
import com.google.common.collect.ImmutableList;
import com.google.inject.Binder;
import com.google.inject.Module;
import com.google.inject.Provides;
import com.metamx.common.concurrent.ScheduledExecutorFactory;
import com.metamx.common.logger.Logger;
import io.airlift.command.Command;
import io.druid.client.indexing.IndexingServiceClient;
import io.druid.curator.discovery.DiscoveryModule;
import io.druid.db.DatabaseRuleManager;
import io.druid.db.DatabaseRuleManagerConfig;
import io.druid.db.DatabaseRuleManagerProvider;
import io.druid.db.DatabaseSegmentManager;
import io.druid.db.DatabaseSegmentManagerConfig;
import io.druid.db.DatabaseSegmentManagerProvider;
import io.druid.guice.ConfigProvider;
import io.druid.guice.Jerseys;
import io.druid.guice.JsonConfigProvider;
import io.druid.guice.LazySingleton;
import io.druid.guice.LifecycleModule;
import io.druid.guice.ManageLifecycle;
import io.druid.guice.annotations.Self;
<<<<<<< HEAD
=======
import io.druid.server.StatusResource;
import io.druid.server.http.BackwardsCompatiableInfoResource;
>>>>>>> f26e13c6
import io.druid.server.http.InfoResource;
import io.druid.server.http.MasterRedirectInfo;
import io.druid.server.http.MasterResource;
import io.druid.server.http.RedirectFilter;
import io.druid.server.http.RedirectInfo;
import io.druid.server.http.RedirectServlet;
import io.druid.server.initialization.JettyServerInitializer;
import io.druid.server.master.DruidMaster;
import io.druid.server.master.DruidMasterConfig;
import io.druid.server.master.LoadQueueTaskMaster;
import org.apache.curator.framework.CuratorFramework;

import java.util.List;

/**
 */
@Command(
    name = "coordinator",
    description = "Runs the Coordinator, see https://github.com/metamx/druid/wiki/Master for a description."
)
public class CliCoordinator extends ServerRunnable
{
  private static final Logger log = new Logger(CliCoordinator.class);

  public CliCoordinator()
  {
    super(log);
  }

  @Override
  protected List<Object> getModules()
  {
    return ImmutableList.<Object>of(
<<<<<<< HEAD
        new Module()
        {
          @Override
          public void configure(Binder binder)
          {
            ConfigProvider.bind(binder, DruidMasterConfig.class);
=======
        new LifecycleModule().register(DruidMaster.class),
        EmitterModule.class,
        HttpClientModule.global(),
        DbConnectorModule.class,
        JacksonConfigManagerModule.class,
        CuratorModule.class,
        new MetricsModule(),
        new DiscoveryModule().register(Self.class),
        new ServerModule(),
        new JettyServerModule(new CoordinatorJettyServerInitializer())
            .addResource(InfoResource.class)
            .addResource(BackwardsCompatiableInfoResource.class)
            .addResource(MasterResource.class)
            .addResource(StatusResource.class),
        new ServerViewModule(),
        new IndexingServiceDiscoveryModule(),
        CoordinatorModule.class
    );
  }
>>>>>>> f26e13c6

            JsonConfigProvider.bind(binder, "druid.manager.segment", DatabaseSegmentManagerConfig.class);
            JsonConfigProvider.bind(binder, "druid.manager.rules", DatabaseRuleManagerConfig.class);

            binder.bind(RedirectServlet.class).in(LazySingleton.class);
            binder.bind(RedirectFilter.class).in(LazySingleton.class);

            binder.bind(DatabaseSegmentManager.class)
                  .toProvider(DatabaseSegmentManagerProvider.class)
                  .in(ManageLifecycle.class);

            binder.bind(DatabaseRuleManager.class)
                  .toProvider(DatabaseRuleManagerProvider.class)
                  .in(ManageLifecycle.class);

            binder.bind(IndexingServiceClient.class).in(LazySingleton.class);

            binder.bind(RedirectInfo.class).to(MasterRedirectInfo.class).in(LazySingleton.class);

            binder.bind(DruidMaster.class);

            LifecycleModule.register(binder, DruidMaster.class);
            DiscoveryModule.register(binder, Self.class);

            binder.bind(JettyServerInitializer.class).toInstance(new CoordinatorJettyServerInitializer());
            Jerseys.addResource(binder, InfoResource.class);
            Jerseys.addResource(binder, MasterResource.class);
          }

          @Provides
          @LazySingleton
          public LoadQueueTaskMaster getLoadQueueTaskMaster(
              CuratorFramework curator, ObjectMapper jsonMapper, ScheduledExecutorFactory factory, DruidMasterConfig config
          )
          {
            return new LoadQueueTaskMaster(curator, jsonMapper, factory.create(1, "Master-PeonExec--%d"), config);
          }
        }
    );
  }
}<|MERGE_RESOLUTION|>--- conflicted
+++ resolved
@@ -42,11 +42,7 @@
 import io.druid.guice.LifecycleModule;
 import io.druid.guice.ManageLifecycle;
 import io.druid.guice.annotations.Self;
-<<<<<<< HEAD
-=======
 import io.druid.server.StatusResource;
-import io.druid.server.http.BackwardsCompatiableInfoResource;
->>>>>>> f26e13c6
 import io.druid.server.http.InfoResource;
 import io.druid.server.http.MasterRedirectInfo;
 import io.druid.server.http.MasterResource;
@@ -80,34 +76,12 @@
   protected List<Object> getModules()
   {
     return ImmutableList.<Object>of(
-<<<<<<< HEAD
         new Module()
         {
           @Override
           public void configure(Binder binder)
           {
             ConfigProvider.bind(binder, DruidMasterConfig.class);
-=======
-        new LifecycleModule().register(DruidMaster.class),
-        EmitterModule.class,
-        HttpClientModule.global(),
-        DbConnectorModule.class,
-        JacksonConfigManagerModule.class,
-        CuratorModule.class,
-        new MetricsModule(),
-        new DiscoveryModule().register(Self.class),
-        new ServerModule(),
-        new JettyServerModule(new CoordinatorJettyServerInitializer())
-            .addResource(InfoResource.class)
-            .addResource(BackwardsCompatiableInfoResource.class)
-            .addResource(MasterResource.class)
-            .addResource(StatusResource.class),
-        new ServerViewModule(),
-        new IndexingServiceDiscoveryModule(),
-        CoordinatorModule.class
-    );
-  }
->>>>>>> f26e13c6
 
             JsonConfigProvider.bind(binder, "druid.manager.segment", DatabaseSegmentManagerConfig.class);
             JsonConfigProvider.bind(binder, "druid.manager.rules", DatabaseRuleManagerConfig.class);
